# This file was generated automatically from conda-smithy. To update this configuration,
# update the conda-forge.yml and/or the recipe/meta.yaml.
# -*- mode: yaml -*-

jobs:
- job: linux
  pool:
    vmImage: ubuntu-latest
  strategy:
    matrix:
      linux_64_cuda_compiler_version10.2python3.10.____cpython:
        CONFIG: linux_64_cuda_compiler_version10.2python3.10.____cpython
        UPLOAD_PACKAGES: 'True'
        DOCKER_IMAGE: quay.io/condaforge/linux-anvil-cos7-cuda:10.2
<<<<<<< HEAD
      linux_64_cuda_compiler_version10.2python3.7.____cpython:
        CONFIG: linux_64_cuda_compiler_version10.2python3.7.____cpython
=======
      linux_64_cuda_compiler_version10.2python3.11.____cpython:
        CONFIG: linux_64_cuda_compiler_version10.2python3.11.____cpython
>>>>>>> ace3a926
        UPLOAD_PACKAGES: 'True'
        DOCKER_IMAGE: quay.io/condaforge/linux-anvil-cos7-cuda:10.2
      linux_64_cuda_compiler_version10.2python3.8.____cpython:
        CONFIG: linux_64_cuda_compiler_version10.2python3.8.____cpython
        UPLOAD_PACKAGES: 'True'
        DOCKER_IMAGE: quay.io/condaforge/linux-anvil-cos7-cuda:10.2
      linux_64_cuda_compiler_version10.2python3.9.____cpython:
        CONFIG: linux_64_cuda_compiler_version10.2python3.9.____cpython
        UPLOAD_PACKAGES: 'True'
        DOCKER_IMAGE: quay.io/condaforge/linux-anvil-cos7-cuda:10.2
      linux_64_cuda_compiler_version11.0python3.10.____cpython:
        CONFIG: linux_64_cuda_compiler_version11.0python3.10.____cpython
        UPLOAD_PACKAGES: 'True'
        DOCKER_IMAGE: quay.io/condaforge/linux-anvil-cuda:11.0
<<<<<<< HEAD
      linux_64_cuda_compiler_version11.0python3.7.____cpython:
        CONFIG: linux_64_cuda_compiler_version11.0python3.7.____cpython
=======
      linux_64_cuda_compiler_version11.0python3.11.____cpython:
        CONFIG: linux_64_cuda_compiler_version11.0python3.11.____cpython
>>>>>>> ace3a926
        UPLOAD_PACKAGES: 'True'
        DOCKER_IMAGE: quay.io/condaforge/linux-anvil-cuda:11.0
      linux_64_cuda_compiler_version11.0python3.8.____cpython:
        CONFIG: linux_64_cuda_compiler_version11.0python3.8.____cpython
        UPLOAD_PACKAGES: 'True'
        DOCKER_IMAGE: quay.io/condaforge/linux-anvil-cuda:11.0
      linux_64_cuda_compiler_version11.0python3.9.____cpython:
        CONFIG: linux_64_cuda_compiler_version11.0python3.9.____cpython
        UPLOAD_PACKAGES: 'True'
        DOCKER_IMAGE: quay.io/condaforge/linux-anvil-cuda:11.0
      linux_64_cuda_compiler_version11.1python3.10.____cpython:
        CONFIG: linux_64_cuda_compiler_version11.1python3.10.____cpython
        UPLOAD_PACKAGES: 'True'
        DOCKER_IMAGE: quay.io/condaforge/linux-anvil-cuda:11.1
<<<<<<< HEAD
      linux_64_cuda_compiler_version11.1python3.7.____cpython:
        CONFIG: linux_64_cuda_compiler_version11.1python3.7.____cpython
=======
      linux_64_cuda_compiler_version11.1python3.11.____cpython:
        CONFIG: linux_64_cuda_compiler_version11.1python3.11.____cpython
>>>>>>> ace3a926
        UPLOAD_PACKAGES: 'True'
        DOCKER_IMAGE: quay.io/condaforge/linux-anvil-cuda:11.1
      linux_64_cuda_compiler_version11.1python3.8.____cpython:
        CONFIG: linux_64_cuda_compiler_version11.1python3.8.____cpython
        UPLOAD_PACKAGES: 'True'
        DOCKER_IMAGE: quay.io/condaforge/linux-anvil-cuda:11.1
      linux_64_cuda_compiler_version11.1python3.9.____cpython:
        CONFIG: linux_64_cuda_compiler_version11.1python3.9.____cpython
        UPLOAD_PACKAGES: 'True'
        DOCKER_IMAGE: quay.io/condaforge/linux-anvil-cuda:11.1
      linux_64_cuda_compiler_version11.2python3.10.____cpython:
        CONFIG: linux_64_cuda_compiler_version11.2python3.10.____cpython
        UPLOAD_PACKAGES: 'True'
        DOCKER_IMAGE: quay.io/condaforge/linux-anvil-cuda:11.2
<<<<<<< HEAD
      linux_64_cuda_compiler_version11.2python3.7.____cpython:
        CONFIG: linux_64_cuda_compiler_version11.2python3.7.____cpython
=======
      linux_64_cuda_compiler_version11.2python3.11.____cpython:
        CONFIG: linux_64_cuda_compiler_version11.2python3.11.____cpython
>>>>>>> ace3a926
        UPLOAD_PACKAGES: 'True'
        DOCKER_IMAGE: quay.io/condaforge/linux-anvil-cuda:11.2
      linux_64_cuda_compiler_version11.2python3.8.____cpython:
        CONFIG: linux_64_cuda_compiler_version11.2python3.8.____cpython
        UPLOAD_PACKAGES: 'True'
        DOCKER_IMAGE: quay.io/condaforge/linux-anvil-cuda:11.2
      linux_64_cuda_compiler_version11.2python3.9.____cpython:
        CONFIG: linux_64_cuda_compiler_version11.2python3.9.____cpython
        UPLOAD_PACKAGES: 'True'
        DOCKER_IMAGE: quay.io/condaforge/linux-anvil-cuda:11.2
      linux_64_cuda_compiler_versionNonepython3.10.____cpython:
        CONFIG: linux_64_cuda_compiler_versionNonepython3.10.____cpython
        UPLOAD_PACKAGES: 'True'
        DOCKER_IMAGE: quay.io/condaforge/linux-anvil-cos7-x86_64
<<<<<<< HEAD
      linux_64_cuda_compiler_versionNonepython3.7.____cpython:
        CONFIG: linux_64_cuda_compiler_versionNonepython3.7.____cpython
=======
      linux_64_cuda_compiler_versionNonepython3.11.____cpython:
        CONFIG: linux_64_cuda_compiler_versionNonepython3.11.____cpython
>>>>>>> ace3a926
        UPLOAD_PACKAGES: 'True'
        DOCKER_IMAGE: quay.io/condaforge/linux-anvil-cos7-x86_64
      linux_64_cuda_compiler_versionNonepython3.8.____cpython:
        CONFIG: linux_64_cuda_compiler_versionNonepython3.8.____cpython
        UPLOAD_PACKAGES: 'True'
        DOCKER_IMAGE: quay.io/condaforge/linux-anvil-cos7-x86_64
      linux_64_cuda_compiler_versionNonepython3.9.____cpython:
        CONFIG: linux_64_cuda_compiler_versionNonepython3.9.____cpython
        UPLOAD_PACKAGES: 'True'
        DOCKER_IMAGE: quay.io/condaforge/linux-anvil-cos7-x86_64
      linux_aarch64_python3.10.____cpython:
        CONFIG: linux_aarch64_python3.10.____cpython
        UPLOAD_PACKAGES: 'True'
        DOCKER_IMAGE: quay.io/condaforge/linux-anvil-cos7-x86_64
      linux_aarch64_python3.11.____cpython:
        CONFIG: linux_aarch64_python3.11.____cpython
        UPLOAD_PACKAGES: 'True'
        DOCKER_IMAGE: quay.io/condaforge/linux-anvil-cos7-x86_64
      linux_aarch64_python3.8.____cpython:
        CONFIG: linux_aarch64_python3.8.____cpython
        UPLOAD_PACKAGES: 'True'
        DOCKER_IMAGE: quay.io/condaforge/linux-anvil-cos7-x86_64
      linux_aarch64_python3.9.____cpython:
        CONFIG: linux_aarch64_python3.9.____cpython
        UPLOAD_PACKAGES: 'True'
        DOCKER_IMAGE: quay.io/condaforge/linux-anvil-cos7-x86_64
      linux_ppc64le_python3.10.____cpython:
        CONFIG: linux_ppc64le_python3.10.____cpython
        UPLOAD_PACKAGES: 'True'
        DOCKER_IMAGE: quay.io/condaforge/linux-anvil-cos7-x86_64
      linux_ppc64le_python3.11.____cpython:
        CONFIG: linux_ppc64le_python3.11.____cpython
        UPLOAD_PACKAGES: 'True'
        DOCKER_IMAGE: quay.io/condaforge/linux-anvil-cos7-x86_64
      linux_ppc64le_python3.8.____cpython:
        CONFIG: linux_ppc64le_python3.8.____cpython
        UPLOAD_PACKAGES: 'True'
        DOCKER_IMAGE: quay.io/condaforge/linux-anvil-cos7-x86_64
      linux_ppc64le_python3.9.____cpython:
        CONFIG: linux_ppc64le_python3.9.____cpython
        UPLOAD_PACKAGES: 'True'
        DOCKER_IMAGE: quay.io/condaforge/linux-anvil-cos7-x86_64
    maxParallel: 25
  timeoutInMinutes: 360

  steps:
  - script: |
         rm -rf /opt/ghc
         df -h
    displayName: Manage disk space

  # configure qemu binfmt-misc running.  This allows us to run docker containers
  # embedded qemu-static
  - script: |
      docker run --rm --privileged multiarch/qemu-user-static:register --reset --credential yes
      ls /proc/sys/fs/binfmt_misc/
    condition: not(startsWith(variables['CONFIG'], 'linux_64'))
    displayName: Configure binfmt_misc

  - script: |
        export CI=azure
        export GIT_BRANCH=$BUILD_SOURCEBRANCHNAME
        export FEEDSTOCK_NAME=$(basename ${BUILD_REPOSITORY_NAME})
        if [[ "${BUILD_REASON:-}" == "PullRequest" ]]; then
          export IS_PR_BUILD="True"
        else
          export IS_PR_BUILD="False"
        fi
        .scripts/run_docker_build.sh
    displayName: Run docker build
    env:
      BINSTAR_TOKEN: $(BINSTAR_TOKEN)
      FEEDSTOCK_TOKEN: $(FEEDSTOCK_TOKEN)
      STAGING_BINSTAR_TOKEN: $(STAGING_BINSTAR_TOKEN)<|MERGE_RESOLUTION|>--- conflicted
+++ resolved
@@ -12,13 +12,8 @@
         CONFIG: linux_64_cuda_compiler_version10.2python3.10.____cpython
         UPLOAD_PACKAGES: 'True'
         DOCKER_IMAGE: quay.io/condaforge/linux-anvil-cos7-cuda:10.2
-<<<<<<< HEAD
-      linux_64_cuda_compiler_version10.2python3.7.____cpython:
-        CONFIG: linux_64_cuda_compiler_version10.2python3.7.____cpython
-=======
       linux_64_cuda_compiler_version10.2python3.11.____cpython:
         CONFIG: linux_64_cuda_compiler_version10.2python3.11.____cpython
->>>>>>> ace3a926
         UPLOAD_PACKAGES: 'True'
         DOCKER_IMAGE: quay.io/condaforge/linux-anvil-cos7-cuda:10.2
       linux_64_cuda_compiler_version10.2python3.8.____cpython:
@@ -33,13 +28,8 @@
         CONFIG: linux_64_cuda_compiler_version11.0python3.10.____cpython
         UPLOAD_PACKAGES: 'True'
         DOCKER_IMAGE: quay.io/condaforge/linux-anvil-cuda:11.0
-<<<<<<< HEAD
-      linux_64_cuda_compiler_version11.0python3.7.____cpython:
-        CONFIG: linux_64_cuda_compiler_version11.0python3.7.____cpython
-=======
       linux_64_cuda_compiler_version11.0python3.11.____cpython:
         CONFIG: linux_64_cuda_compiler_version11.0python3.11.____cpython
->>>>>>> ace3a926
         UPLOAD_PACKAGES: 'True'
         DOCKER_IMAGE: quay.io/condaforge/linux-anvil-cuda:11.0
       linux_64_cuda_compiler_version11.0python3.8.____cpython:
@@ -54,13 +44,8 @@
         CONFIG: linux_64_cuda_compiler_version11.1python3.10.____cpython
         UPLOAD_PACKAGES: 'True'
         DOCKER_IMAGE: quay.io/condaforge/linux-anvil-cuda:11.1
-<<<<<<< HEAD
-      linux_64_cuda_compiler_version11.1python3.7.____cpython:
-        CONFIG: linux_64_cuda_compiler_version11.1python3.7.____cpython
-=======
       linux_64_cuda_compiler_version11.1python3.11.____cpython:
         CONFIG: linux_64_cuda_compiler_version11.1python3.11.____cpython
->>>>>>> ace3a926
         UPLOAD_PACKAGES: 'True'
         DOCKER_IMAGE: quay.io/condaforge/linux-anvil-cuda:11.1
       linux_64_cuda_compiler_version11.1python3.8.____cpython:
@@ -75,13 +60,8 @@
         CONFIG: linux_64_cuda_compiler_version11.2python3.10.____cpython
         UPLOAD_PACKAGES: 'True'
         DOCKER_IMAGE: quay.io/condaforge/linux-anvil-cuda:11.2
-<<<<<<< HEAD
-      linux_64_cuda_compiler_version11.2python3.7.____cpython:
-        CONFIG: linux_64_cuda_compiler_version11.2python3.7.____cpython
-=======
       linux_64_cuda_compiler_version11.2python3.11.____cpython:
         CONFIG: linux_64_cuda_compiler_version11.2python3.11.____cpython
->>>>>>> ace3a926
         UPLOAD_PACKAGES: 'True'
         DOCKER_IMAGE: quay.io/condaforge/linux-anvil-cuda:11.2
       linux_64_cuda_compiler_version11.2python3.8.____cpython:
@@ -96,13 +76,8 @@
         CONFIG: linux_64_cuda_compiler_versionNonepython3.10.____cpython
         UPLOAD_PACKAGES: 'True'
         DOCKER_IMAGE: quay.io/condaforge/linux-anvil-cos7-x86_64
-<<<<<<< HEAD
-      linux_64_cuda_compiler_versionNonepython3.7.____cpython:
-        CONFIG: linux_64_cuda_compiler_versionNonepython3.7.____cpython
-=======
       linux_64_cuda_compiler_versionNonepython3.11.____cpython:
         CONFIG: linux_64_cuda_compiler_versionNonepython3.11.____cpython
->>>>>>> ace3a926
         UPLOAD_PACKAGES: 'True'
         DOCKER_IMAGE: quay.io/condaforge/linux-anvil-cos7-x86_64
       linux_64_cuda_compiler_versionNonepython3.8.____cpython:
