# This file was generated automatically from conda-smithy. To update this configuration,
# update the conda-forge.yml and/or the recipe/meta.yaml.
# -*- mode: yaml -*-

jobs:
- job: linux
  pool:
    vmImage: ubuntu-latest
  strategy:
    matrix:
<<<<<<< HEAD
=======
      linux_64_cuda_compiler_version10.0python3.10.____cpython:
        CONFIG: linux_64_cuda_compiler_version10.0python3.10.____cpython
        UPLOAD_PACKAGES: 'True'
        DOCKER_IMAGE: quay.io/condaforge/linux-anvil-cuda:10.0
      linux_64_cuda_compiler_version10.0python3.7.____cpython:
        CONFIG: linux_64_cuda_compiler_version10.0python3.7.____cpython
        UPLOAD_PACKAGES: 'True'
        DOCKER_IMAGE: quay.io/condaforge/linux-anvil-cuda:10.0
      linux_64_cuda_compiler_version10.0python3.8.____cpython:
        CONFIG: linux_64_cuda_compiler_version10.0python3.8.____cpython
        UPLOAD_PACKAGES: 'True'
        DOCKER_IMAGE: quay.io/condaforge/linux-anvil-cuda:10.0
      linux_64_cuda_compiler_version10.0python3.9.____cpython:
        CONFIG: linux_64_cuda_compiler_version10.0python3.9.____cpython
        UPLOAD_PACKAGES: 'True'
        DOCKER_IMAGE: quay.io/condaforge/linux-anvil-cuda:10.0
      linux_64_cuda_compiler_version10.1python3.10.____cpython:
        CONFIG: linux_64_cuda_compiler_version10.1python3.10.____cpython
        UPLOAD_PACKAGES: 'True'
        DOCKER_IMAGE: quay.io/condaforge/linux-anvil-cuda:10.1
      linux_64_cuda_compiler_version10.1python3.7.____cpython:
        CONFIG: linux_64_cuda_compiler_version10.1python3.7.____cpython
        UPLOAD_PACKAGES: 'True'
        DOCKER_IMAGE: quay.io/condaforge/linux-anvil-cuda:10.1
      linux_64_cuda_compiler_version10.1python3.8.____cpython:
        CONFIG: linux_64_cuda_compiler_version10.1python3.8.____cpython
        UPLOAD_PACKAGES: 'True'
        DOCKER_IMAGE: quay.io/condaforge/linux-anvil-cuda:10.1
      linux_64_cuda_compiler_version10.1python3.9.____cpython:
        CONFIG: linux_64_cuda_compiler_version10.1python3.9.____cpython
        UPLOAD_PACKAGES: 'True'
        DOCKER_IMAGE: quay.io/condaforge/linux-anvil-cuda:10.1
>>>>>>> 404bf0a7
      linux_64_cuda_compiler_version10.2python3.10.____cpython:
        CONFIG: linux_64_cuda_compiler_version10.2python3.10.____cpython
        UPLOAD_PACKAGES: 'True'
        DOCKER_IMAGE: quay.io/condaforge/linux-anvil-cos7-cuda:10.2
      linux_64_cuda_compiler_version10.2python3.7.____cpython:
        CONFIG: linux_64_cuda_compiler_version10.2python3.7.____cpython
        UPLOAD_PACKAGES: 'True'
        DOCKER_IMAGE: quay.io/condaforge/linux-anvil-cos7-cuda:10.2
      linux_64_cuda_compiler_version10.2python3.8.____cpython:
        CONFIG: linux_64_cuda_compiler_version10.2python3.8.____cpython
        UPLOAD_PACKAGES: 'True'
        DOCKER_IMAGE: quay.io/condaforge/linux-anvil-cos7-cuda:10.2
      linux_64_cuda_compiler_version10.2python3.9.____cpython:
        CONFIG: linux_64_cuda_compiler_version10.2python3.9.____cpython
        UPLOAD_PACKAGES: 'True'
        DOCKER_IMAGE: quay.io/condaforge/linux-anvil-cos7-cuda:10.2
      linux_64_cuda_compiler_version11.0python3.10.____cpython:
        CONFIG: linux_64_cuda_compiler_version11.0python3.10.____cpython
        UPLOAD_PACKAGES: 'True'
        DOCKER_IMAGE: quay.io/condaforge/linux-anvil-cuda:11.0
      linux_64_cuda_compiler_version11.0python3.7.____cpython:
        CONFIG: linux_64_cuda_compiler_version11.0python3.7.____cpython
        UPLOAD_PACKAGES: 'True'
        DOCKER_IMAGE: quay.io/condaforge/linux-anvil-cuda:11.0
      linux_64_cuda_compiler_version11.0python3.8.____cpython:
        CONFIG: linux_64_cuda_compiler_version11.0python3.8.____cpython
        UPLOAD_PACKAGES: 'True'
        DOCKER_IMAGE: quay.io/condaforge/linux-anvil-cuda:11.0
      linux_64_cuda_compiler_version11.0python3.9.____cpython:
        CONFIG: linux_64_cuda_compiler_version11.0python3.9.____cpython
        UPLOAD_PACKAGES: 'True'
        DOCKER_IMAGE: quay.io/condaforge/linux-anvil-cuda:11.0
      linux_64_cuda_compiler_version11.1python3.10.____cpython:
        CONFIG: linux_64_cuda_compiler_version11.1python3.10.____cpython
        UPLOAD_PACKAGES: 'True'
        DOCKER_IMAGE: quay.io/condaforge/linux-anvil-cuda:11.1
      linux_64_cuda_compiler_version11.1python3.7.____cpython:
        CONFIG: linux_64_cuda_compiler_version11.1python3.7.____cpython
        UPLOAD_PACKAGES: 'True'
        DOCKER_IMAGE: quay.io/condaforge/linux-anvil-cuda:11.1
      linux_64_cuda_compiler_version11.1python3.8.____cpython:
        CONFIG: linux_64_cuda_compiler_version11.1python3.8.____cpython
        UPLOAD_PACKAGES: 'True'
        DOCKER_IMAGE: quay.io/condaforge/linux-anvil-cuda:11.1
      linux_64_cuda_compiler_version11.1python3.9.____cpython:
        CONFIG: linux_64_cuda_compiler_version11.1python3.9.____cpython
        UPLOAD_PACKAGES: 'True'
        DOCKER_IMAGE: quay.io/condaforge/linux-anvil-cuda:11.1
      linux_64_cuda_compiler_version11.2python3.10.____cpython:
        CONFIG: linux_64_cuda_compiler_version11.2python3.10.____cpython
        UPLOAD_PACKAGES: 'True'
        DOCKER_IMAGE: quay.io/condaforge/linux-anvil-cuda:11.2
      linux_64_cuda_compiler_version11.2python3.7.____cpython:
        CONFIG: linux_64_cuda_compiler_version11.2python3.7.____cpython
        UPLOAD_PACKAGES: 'True'
        DOCKER_IMAGE: quay.io/condaforge/linux-anvil-cuda:11.2
      linux_64_cuda_compiler_version11.2python3.8.____cpython:
        CONFIG: linux_64_cuda_compiler_version11.2python3.8.____cpython
        UPLOAD_PACKAGES: 'True'
        DOCKER_IMAGE: quay.io/condaforge/linux-anvil-cuda:11.2
      linux_64_cuda_compiler_version11.2python3.9.____cpython:
        CONFIG: linux_64_cuda_compiler_version11.2python3.9.____cpython
        UPLOAD_PACKAGES: 'True'
        DOCKER_IMAGE: quay.io/condaforge/linux-anvil-cuda:11.2
      linux_64_cuda_compiler_version9.2python3.10.____cpython:
        CONFIG: linux_64_cuda_compiler_version9.2python3.10.____cpython
        UPLOAD_PACKAGES: 'True'
        DOCKER_IMAGE: quay.io/condaforge/linux-anvil-cuda:9.2
      linux_64_cuda_compiler_version9.2python3.7.____cpython:
        CONFIG: linux_64_cuda_compiler_version9.2python3.7.____cpython
        UPLOAD_PACKAGES: 'True'
        DOCKER_IMAGE: quay.io/condaforge/linux-anvil-cuda:9.2
      linux_64_cuda_compiler_version9.2python3.8.____cpython:
        CONFIG: linux_64_cuda_compiler_version9.2python3.8.____cpython
        UPLOAD_PACKAGES: 'True'
        DOCKER_IMAGE: quay.io/condaforge/linux-anvil-cuda:9.2
      linux_64_cuda_compiler_version9.2python3.9.____cpython:
        CONFIG: linux_64_cuda_compiler_version9.2python3.9.____cpython
        UPLOAD_PACKAGES: 'True'
        DOCKER_IMAGE: quay.io/condaforge/linux-anvil-cuda:9.2
      linux_64_cuda_compiler_versionNonepython3.10.____cpython:
        CONFIG: linux_64_cuda_compiler_versionNonepython3.10.____cpython
        UPLOAD_PACKAGES: 'True'
        DOCKER_IMAGE: quay.io/condaforge/linux-anvil-cos7-x86_64
      linux_64_cuda_compiler_versionNonepython3.7.____cpython:
        CONFIG: linux_64_cuda_compiler_versionNonepython3.7.____cpython
        UPLOAD_PACKAGES: 'True'
        DOCKER_IMAGE: quay.io/condaforge/linux-anvil-cos7-x86_64
      linux_64_cuda_compiler_versionNonepython3.8.____cpython:
        CONFIG: linux_64_cuda_compiler_versionNonepython3.8.____cpython
        UPLOAD_PACKAGES: 'True'
        DOCKER_IMAGE: quay.io/condaforge/linux-anvil-cos7-x86_64
      linux_64_cuda_compiler_versionNonepython3.9.____cpython:
        CONFIG: linux_64_cuda_compiler_versionNonepython3.9.____cpython
        UPLOAD_PACKAGES: 'True'
        DOCKER_IMAGE: quay.io/condaforge/linux-anvil-cos7-x86_64
      linux_aarch64_python3.10.____cpython:
        CONFIG: linux_aarch64_python3.10.____cpython
        UPLOAD_PACKAGES: 'True'
        DOCKER_IMAGE: quay.io/condaforge/linux-anvil-cos7-x86_64
      linux_aarch64_python3.7.____cpython:
        CONFIG: linux_aarch64_python3.7.____cpython
        UPLOAD_PACKAGES: 'True'
        DOCKER_IMAGE: quay.io/condaforge/linux-anvil-cos7-x86_64
      linux_aarch64_python3.8.____cpython:
        CONFIG: linux_aarch64_python3.8.____cpython
        UPLOAD_PACKAGES: 'True'
        DOCKER_IMAGE: quay.io/condaforge/linux-anvil-cos7-x86_64
      linux_aarch64_python3.9.____cpython:
        CONFIG: linux_aarch64_python3.9.____cpython
        UPLOAD_PACKAGES: 'True'
        DOCKER_IMAGE: quay.io/condaforge/linux-anvil-cos7-x86_64
      linux_ppc64le_python3.10.____cpython:
        CONFIG: linux_ppc64le_python3.10.____cpython
        UPLOAD_PACKAGES: 'True'
        DOCKER_IMAGE: quay.io/condaforge/linux-anvil-cos7-x86_64
      linux_ppc64le_python3.7.____cpython:
        CONFIG: linux_ppc64le_python3.7.____cpython
        UPLOAD_PACKAGES: 'True'
        DOCKER_IMAGE: quay.io/condaforge/linux-anvil-cos7-x86_64
      linux_ppc64le_python3.8.____cpython:
        CONFIG: linux_ppc64le_python3.8.____cpython
        UPLOAD_PACKAGES: 'True'
        DOCKER_IMAGE: quay.io/condaforge/linux-anvil-cos7-x86_64
      linux_ppc64le_python3.9.____cpython:
        CONFIG: linux_ppc64le_python3.9.____cpython
        UPLOAD_PACKAGES: 'True'
        DOCKER_IMAGE: quay.io/condaforge/linux-anvil-cos7-x86_64
<<<<<<< HEAD
    maxParallel: 25
=======
    maxParallel: 27
>>>>>>> 404bf0a7
  timeoutInMinutes: 360

  steps:
  - script: |
         rm -rf /opt/ghc
         df -h
    displayName: Manage disk space

  # configure qemu binfmt-misc running.  This allows us to run docker containers
  # embedded qemu-static
  - script: |
      docker run --rm --privileged multiarch/qemu-user-static:register --reset --credential yes
      ls /proc/sys/fs/binfmt_misc/
    condition: not(startsWith(variables['CONFIG'], 'linux_64'))
    displayName: Configure binfmt_misc

  - script: |
        export CI=azure
        export GIT_BRANCH=$BUILD_SOURCEBRANCHNAME
        export FEEDSTOCK_NAME=$(basename ${BUILD_REPOSITORY_NAME})
        if [[ "${BUILD_REASON:-}" == "PullRequest" ]]; then
          export IS_PR_BUILD="True"
        else
          export IS_PR_BUILD="False"
        fi
        .scripts/run_docker_build.sh
    displayName: Run docker build
    env:
      BINSTAR_TOKEN: $(BINSTAR_TOKEN)
      FEEDSTOCK_TOKEN: $(FEEDSTOCK_TOKEN)
      STAGING_BINSTAR_TOKEN: $(STAGING_BINSTAR_TOKEN)<|MERGE_RESOLUTION|>--- conflicted
+++ resolved
@@ -8,41 +8,6 @@
     vmImage: ubuntu-latest
   strategy:
     matrix:
-<<<<<<< HEAD
-=======
-      linux_64_cuda_compiler_version10.0python3.10.____cpython:
-        CONFIG: linux_64_cuda_compiler_version10.0python3.10.____cpython
-        UPLOAD_PACKAGES: 'True'
-        DOCKER_IMAGE: quay.io/condaforge/linux-anvil-cuda:10.0
-      linux_64_cuda_compiler_version10.0python3.7.____cpython:
-        CONFIG: linux_64_cuda_compiler_version10.0python3.7.____cpython
-        UPLOAD_PACKAGES: 'True'
-        DOCKER_IMAGE: quay.io/condaforge/linux-anvil-cuda:10.0
-      linux_64_cuda_compiler_version10.0python3.8.____cpython:
-        CONFIG: linux_64_cuda_compiler_version10.0python3.8.____cpython
-        UPLOAD_PACKAGES: 'True'
-        DOCKER_IMAGE: quay.io/condaforge/linux-anvil-cuda:10.0
-      linux_64_cuda_compiler_version10.0python3.9.____cpython:
-        CONFIG: linux_64_cuda_compiler_version10.0python3.9.____cpython
-        UPLOAD_PACKAGES: 'True'
-        DOCKER_IMAGE: quay.io/condaforge/linux-anvil-cuda:10.0
-      linux_64_cuda_compiler_version10.1python3.10.____cpython:
-        CONFIG: linux_64_cuda_compiler_version10.1python3.10.____cpython
-        UPLOAD_PACKAGES: 'True'
-        DOCKER_IMAGE: quay.io/condaforge/linux-anvil-cuda:10.1
-      linux_64_cuda_compiler_version10.1python3.7.____cpython:
-        CONFIG: linux_64_cuda_compiler_version10.1python3.7.____cpython
-        UPLOAD_PACKAGES: 'True'
-        DOCKER_IMAGE: quay.io/condaforge/linux-anvil-cuda:10.1
-      linux_64_cuda_compiler_version10.1python3.8.____cpython:
-        CONFIG: linux_64_cuda_compiler_version10.1python3.8.____cpython
-        UPLOAD_PACKAGES: 'True'
-        DOCKER_IMAGE: quay.io/condaforge/linux-anvil-cuda:10.1
-      linux_64_cuda_compiler_version10.1python3.9.____cpython:
-        CONFIG: linux_64_cuda_compiler_version10.1python3.9.____cpython
-        UPLOAD_PACKAGES: 'True'
-        DOCKER_IMAGE: quay.io/condaforge/linux-anvil-cuda:10.1
->>>>>>> 404bf0a7
       linux_64_cuda_compiler_version10.2python3.10.____cpython:
         CONFIG: linux_64_cuda_compiler_version10.2python3.10.____cpython
         UPLOAD_PACKAGES: 'True'
@@ -171,11 +136,7 @@
         CONFIG: linux_ppc64le_python3.9.____cpython
         UPLOAD_PACKAGES: 'True'
         DOCKER_IMAGE: quay.io/condaforge/linux-anvil-cos7-x86_64
-<<<<<<< HEAD
     maxParallel: 25
-=======
-    maxParallel: 27
->>>>>>> 404bf0a7
   timeoutInMinutes: 360
 
   steps:
