# This file was generated automatically from conda-smithy. To update this configuration,
# update the conda-forge.yml and/or the recipe/meta.yaml.
# -*- mode: yaml -*-

jobs:
- job: linux
  pool:
    vmImage: ubuntu-latest
  strategy:
    matrix:
<<<<<<< HEAD
      linux_64_cuda_compiler_version10.0python3.10.____cpython:
        CONFIG: linux_64_cuda_compiler_version10.0python3.10.____cpython
        UPLOAD_PACKAGES: 'True'
        DOCKER_IMAGE: quay.io/condaforge/linux-anvil-cuda:10.0
      linux_64_cuda_compiler_version10.0python3.7.____cpython:
        CONFIG: linux_64_cuda_compiler_version10.0python3.7.____cpython
        UPLOAD_PACKAGES: 'True'
        DOCKER_IMAGE: quay.io/condaforge/linux-anvil-cuda:10.0
      linux_64_cuda_compiler_version10.0python3.8.____cpython:
        CONFIG: linux_64_cuda_compiler_version10.0python3.8.____cpython
        UPLOAD_PACKAGES: 'True'
        DOCKER_IMAGE: quay.io/condaforge/linux-anvil-cuda:10.0
      linux_64_cuda_compiler_version10.0python3.9.____cpython:
        CONFIG: linux_64_cuda_compiler_version10.0python3.9.____cpython
        UPLOAD_PACKAGES: 'True'
        DOCKER_IMAGE: quay.io/condaforge/linux-anvil-cuda:10.0
      linux_64_cuda_compiler_version10.1python3.10.____cpython:
        CONFIG: linux_64_cuda_compiler_version10.1python3.10.____cpython
        UPLOAD_PACKAGES: 'True'
        DOCKER_IMAGE: quay.io/condaforge/linux-anvil-cuda:10.1
      linux_64_cuda_compiler_version10.1python3.7.____cpython:
        CONFIG: linux_64_cuda_compiler_version10.1python3.7.____cpython
        UPLOAD_PACKAGES: 'True'
        DOCKER_IMAGE: quay.io/condaforge/linux-anvil-cuda:10.1
      linux_64_cuda_compiler_version10.1python3.8.____cpython:
        CONFIG: linux_64_cuda_compiler_version10.1python3.8.____cpython
        UPLOAD_PACKAGES: 'True'
        DOCKER_IMAGE: quay.io/condaforge/linux-anvil-cuda:10.1
      linux_64_cuda_compiler_version10.1python3.9.____cpython:
        CONFIG: linux_64_cuda_compiler_version10.1python3.9.____cpython
        UPLOAD_PACKAGES: 'True'
        DOCKER_IMAGE: quay.io/condaforge/linux-anvil-cuda:10.1
      linux_64_cuda_compiler_version10.2python3.10.____cpython:
        CONFIG: linux_64_cuda_compiler_version10.2python3.10.____cpython
        UPLOAD_PACKAGES: 'True'
        DOCKER_IMAGE: quay.io/condaforge/linux-anvil-cuda:10.2
      linux_64_cuda_compiler_version10.2python3.7.____cpython:
        CONFIG: linux_64_cuda_compiler_version10.2python3.7.____cpython
        UPLOAD_PACKAGES: 'True'
        DOCKER_IMAGE: quay.io/condaforge/linux-anvil-cuda:10.2
      linux_64_cuda_compiler_version10.2python3.8.____cpython:
        CONFIG: linux_64_cuda_compiler_version10.2python3.8.____cpython
        UPLOAD_PACKAGES: 'True'
        DOCKER_IMAGE: quay.io/condaforge/linux-anvil-cuda:10.2
      linux_64_cuda_compiler_version10.2python3.9.____cpython:
        CONFIG: linux_64_cuda_compiler_version10.2python3.9.____cpython
        UPLOAD_PACKAGES: 'True'
        DOCKER_IMAGE: quay.io/condaforge/linux-anvil-cuda:10.2
      linux_64_cuda_compiler_version11.0python3.10.____cpython:
        CONFIG: linux_64_cuda_compiler_version11.0python3.10.____cpython
        UPLOAD_PACKAGES: 'True'
        DOCKER_IMAGE: quay.io/condaforge/linux-anvil-cuda:11.0
      linux_64_cuda_compiler_version11.0python3.7.____cpython:
        CONFIG: linux_64_cuda_compiler_version11.0python3.7.____cpython
        UPLOAD_PACKAGES: 'True'
        DOCKER_IMAGE: quay.io/condaforge/linux-anvil-cuda:11.0
      linux_64_cuda_compiler_version11.0python3.8.____cpython:
        CONFIG: linux_64_cuda_compiler_version11.0python3.8.____cpython
        UPLOAD_PACKAGES: 'True'
        DOCKER_IMAGE: quay.io/condaforge/linux-anvil-cuda:11.0
      linux_64_cuda_compiler_version11.0python3.9.____cpython:
        CONFIG: linux_64_cuda_compiler_version11.0python3.9.____cpython
        UPLOAD_PACKAGES: 'True'
        DOCKER_IMAGE: quay.io/condaforge/linux-anvil-cuda:11.0
      linux_64_cuda_compiler_version11.1python3.10.____cpython:
        CONFIG: linux_64_cuda_compiler_version11.1python3.10.____cpython
=======
      linux_64_c_compiler_version10cuda_compiler_version11.1python3.10.____cpython:
        CONFIG: linux_64_c_compiler_version10cuda_compiler_version11.1python3.10.____cpython
>>>>>>> 9fa56f93
        UPLOAD_PACKAGES: 'True'
        DOCKER_IMAGE: quay.io/condaforge/linux-anvil-cuda:11.1
      linux_64_c_compiler_version10cuda_compiler_version11.1python3.7.____cpython:
        CONFIG: linux_64_c_compiler_version10cuda_compiler_version11.1python3.7.____cpython
        UPLOAD_PACKAGES: 'True'
        DOCKER_IMAGE: quay.io/condaforge/linux-anvil-cuda:11.1
      linux_64_c_compiler_version10cuda_compiler_version11.1python3.8.____cpython:
        CONFIG: linux_64_c_compiler_version10cuda_compiler_version11.1python3.8.____cpython
        UPLOAD_PACKAGES: 'True'
        DOCKER_IMAGE: quay.io/condaforge/linux-anvil-cuda:11.1
      linux_64_c_compiler_version10cuda_compiler_version11.1python3.9.____cpython:
        CONFIG: linux_64_c_compiler_version10cuda_compiler_version11.1python3.9.____cpython
        UPLOAD_PACKAGES: 'True'
        DOCKER_IMAGE: quay.io/condaforge/linux-anvil-cuda:11.1
      linux_64_c_compiler_version10cuda_compiler_version11.2python3.10.____cpython:
        CONFIG: linux_64_c_compiler_version10cuda_compiler_version11.2python3.10.____cpython
        UPLOAD_PACKAGES: 'True'
        DOCKER_IMAGE: quay.io/condaforge/linux-anvil-cuda:11.2
      linux_64_c_compiler_version10cuda_compiler_version11.2python3.7.____cpython:
        CONFIG: linux_64_c_compiler_version10cuda_compiler_version11.2python3.7.____cpython
        UPLOAD_PACKAGES: 'True'
        DOCKER_IMAGE: quay.io/condaforge/linux-anvil-cuda:11.2
      linux_64_c_compiler_version10cuda_compiler_version11.2python3.8.____cpython:
        CONFIG: linux_64_c_compiler_version10cuda_compiler_version11.2python3.8.____cpython
        UPLOAD_PACKAGES: 'True'
        DOCKER_IMAGE: quay.io/condaforge/linux-anvil-cuda:11.2
      linux_64_c_compiler_version10cuda_compiler_version11.2python3.9.____cpython:
        CONFIG: linux_64_c_compiler_version10cuda_compiler_version11.2python3.9.____cpython
        UPLOAD_PACKAGES: 'True'
        DOCKER_IMAGE: quay.io/condaforge/linux-anvil-cuda:11.2
<<<<<<< HEAD
      linux_64_cuda_compiler_version9.2python3.10.____cpython:
        CONFIG: linux_64_cuda_compiler_version9.2python3.10.____cpython
        UPLOAD_PACKAGES: 'True'
        DOCKER_IMAGE: quay.io/condaforge/linux-anvil-cuda:9.2
      linux_64_cuda_compiler_version9.2python3.7.____cpython:
        CONFIG: linux_64_cuda_compiler_version9.2python3.7.____cpython
        UPLOAD_PACKAGES: 'True'
        DOCKER_IMAGE: quay.io/condaforge/linux-anvil-cuda:9.2
      linux_64_cuda_compiler_version9.2python3.8.____cpython:
        CONFIG: linux_64_cuda_compiler_version9.2python3.8.____cpython
        UPLOAD_PACKAGES: 'True'
        DOCKER_IMAGE: quay.io/condaforge/linux-anvil-cuda:9.2
      linux_64_cuda_compiler_version9.2python3.9.____cpython:
        CONFIG: linux_64_cuda_compiler_version9.2python3.9.____cpython
        UPLOAD_PACKAGES: 'True'
        DOCKER_IMAGE: quay.io/condaforge/linux-anvil-cuda:9.2
      linux_64_cuda_compiler_versionNonepython3.10.____cpython:
        CONFIG: linux_64_cuda_compiler_versionNonepython3.10.____cpython
        UPLOAD_PACKAGES: 'True'
        DOCKER_IMAGE: quay.io/condaforge/linux-anvil-cos7-x86_64
      linux_64_cuda_compiler_versionNonepython3.7.____cpython:
        CONFIG: linux_64_cuda_compiler_versionNonepython3.7.____cpython
        UPLOAD_PACKAGES: 'True'
        DOCKER_IMAGE: quay.io/condaforge/linux-anvil-cos7-x86_64
      linux_64_cuda_compiler_versionNonepython3.8.____cpython:
        CONFIG: linux_64_cuda_compiler_versionNonepython3.8.____cpython
        UPLOAD_PACKAGES: 'True'
        DOCKER_IMAGE: quay.io/condaforge/linux-anvil-cos7-x86_64
      linux_64_cuda_compiler_versionNonepython3.9.____cpython:
        CONFIG: linux_64_cuda_compiler_versionNonepython3.9.____cpython
        UPLOAD_PACKAGES: 'True'
        DOCKER_IMAGE: quay.io/condaforge/linux-anvil-cos7-x86_64
=======
      linux_64_c_compiler_version10cuda_compiler_versionNonepython3.10.____cpython:
        CONFIG: linux_64_c_compiler_version10cuda_compiler_versionNonepython3.10.____cpython
        UPLOAD_PACKAGES: 'True'
        DOCKER_IMAGE: quay.io/condaforge/linux-anvil-cos7-x86_64
      linux_64_c_compiler_version10cuda_compiler_versionNonepython3.7.____cpython:
        CONFIG: linux_64_c_compiler_version10cuda_compiler_versionNonepython3.7.____cpython
        UPLOAD_PACKAGES: 'True'
        DOCKER_IMAGE: quay.io/condaforge/linux-anvil-cos7-x86_64
      linux_64_c_compiler_version10cuda_compiler_versionNonepython3.8.____cpython:
        CONFIG: linux_64_c_compiler_version10cuda_compiler_versionNonepython3.8.____cpython
        UPLOAD_PACKAGES: 'True'
        DOCKER_IMAGE: quay.io/condaforge/linux-anvil-cos7-x86_64
      linux_64_c_compiler_version10cuda_compiler_versionNonepython3.9.____cpython:
        CONFIG: linux_64_c_compiler_version10cuda_compiler_versionNonepython3.9.____cpython
        UPLOAD_PACKAGES: 'True'
        DOCKER_IMAGE: quay.io/condaforge/linux-anvil-cos7-x86_64
      linux_64_c_compiler_version7cuda_compiler_version10.2python3.10.____cpython:
        CONFIG: linux_64_c_compiler_version7cuda_compiler_version10.2python3.10.____cpython
        UPLOAD_PACKAGES: 'True'
        DOCKER_IMAGE: quay.io/condaforge/linux-anvil-cos7-cuda:10.2
      linux_64_c_compiler_version7cuda_compiler_version10.2python3.7.____cpython:
        CONFIG: linux_64_c_compiler_version7cuda_compiler_version10.2python3.7.____cpython
        UPLOAD_PACKAGES: 'True'
        DOCKER_IMAGE: quay.io/condaforge/linux-anvil-cos7-cuda:10.2
      linux_64_c_compiler_version7cuda_compiler_version10.2python3.8.____cpython:
        CONFIG: linux_64_c_compiler_version7cuda_compiler_version10.2python3.8.____cpython
        UPLOAD_PACKAGES: 'True'
        DOCKER_IMAGE: quay.io/condaforge/linux-anvil-cos7-cuda:10.2
      linux_64_c_compiler_version7cuda_compiler_version10.2python3.9.____cpython:
        CONFIG: linux_64_c_compiler_version7cuda_compiler_version10.2python3.9.____cpython
        UPLOAD_PACKAGES: 'True'
        DOCKER_IMAGE: quay.io/condaforge/linux-anvil-cos7-cuda:10.2
      linux_64_c_compiler_version9cuda_compiler_version11.0python3.10.____cpython:
        CONFIG: linux_64_c_compiler_version9cuda_compiler_version11.0python3.10.____cpython
        UPLOAD_PACKAGES: 'True'
        DOCKER_IMAGE: quay.io/condaforge/linux-anvil-cuda:11.0
      linux_64_c_compiler_version9cuda_compiler_version11.0python3.7.____cpython:
        CONFIG: linux_64_c_compiler_version9cuda_compiler_version11.0python3.7.____cpython
        UPLOAD_PACKAGES: 'True'
        DOCKER_IMAGE: quay.io/condaforge/linux-anvil-cuda:11.0
      linux_64_c_compiler_version9cuda_compiler_version11.0python3.8.____cpython:
        CONFIG: linux_64_c_compiler_version9cuda_compiler_version11.0python3.8.____cpython
        UPLOAD_PACKAGES: 'True'
        DOCKER_IMAGE: quay.io/condaforge/linux-anvil-cuda:11.0
      linux_64_c_compiler_version9cuda_compiler_version11.0python3.9.____cpython:
        CONFIG: linux_64_c_compiler_version9cuda_compiler_version11.0python3.9.____cpython
        UPLOAD_PACKAGES: 'True'
        DOCKER_IMAGE: quay.io/condaforge/linux-anvil-cuda:11.0
>>>>>>> 9fa56f93
      linux_aarch64_python3.10.____cpython:
        CONFIG: linux_aarch64_python3.10.____cpython
        UPLOAD_PACKAGES: 'True'
        DOCKER_IMAGE: quay.io/condaforge/linux-anvil-cos7-x86_64
      linux_aarch64_python3.7.____cpython:
        CONFIG: linux_aarch64_python3.7.____cpython
        UPLOAD_PACKAGES: 'True'
        DOCKER_IMAGE: quay.io/condaforge/linux-anvil-cos7-x86_64
      linux_aarch64_python3.8.____cpython:
        CONFIG: linux_aarch64_python3.8.____cpython
        UPLOAD_PACKAGES: 'True'
        DOCKER_IMAGE: quay.io/condaforge/linux-anvil-cos7-x86_64
      linux_aarch64_python3.9.____cpython:
        CONFIG: linux_aarch64_python3.9.____cpython
        UPLOAD_PACKAGES: 'True'
        DOCKER_IMAGE: quay.io/condaforge/linux-anvil-cos7-x86_64
      linux_ppc64le_python3.10.____cpython:
        CONFIG: linux_ppc64le_python3.10.____cpython
        UPLOAD_PACKAGES: 'True'
        DOCKER_IMAGE: quay.io/condaforge/linux-anvil-cos7-x86_64
      linux_ppc64le_python3.7.____cpython:
        CONFIG: linux_ppc64le_python3.7.____cpython
        UPLOAD_PACKAGES: 'True'
        DOCKER_IMAGE: quay.io/condaforge/linux-anvil-cos7-x86_64
      linux_ppc64le_python3.8.____cpython:
        CONFIG: linux_ppc64le_python3.8.____cpython
        UPLOAD_PACKAGES: 'True'
        DOCKER_IMAGE: quay.io/condaforge/linux-anvil-cos7-x86_64
      linux_ppc64le_python3.9.____cpython:
        CONFIG: linux_ppc64le_python3.9.____cpython
        UPLOAD_PACKAGES: 'True'
        DOCKER_IMAGE: quay.io/condaforge/linux-anvil-cos7-x86_64
<<<<<<< HEAD
    maxParallel: 27
=======
    maxParallel: 25
>>>>>>> 9fa56f93
  timeoutInMinutes: 360

  steps:
  - script: |
         rm -rf /opt/ghc
         df -h
    displayName: Manage disk space

  # configure qemu binfmt-misc running.  This allows us to run docker containers
  # embedded qemu-static
  - script: |
      docker run --rm --privileged multiarch/qemu-user-static:register --reset --credential yes
      ls /proc/sys/fs/binfmt_misc/
    condition: not(startsWith(variables['CONFIG'], 'linux_64'))
    displayName: Configure binfmt_misc

  - script: |
        export CI=azure
        export GIT_BRANCH=$BUILD_SOURCEBRANCHNAME
        export FEEDSTOCK_NAME=$(basename ${BUILD_REPOSITORY_NAME})
        if [[ "${BUILD_REASON:-}" == "PullRequest" ]]; then
          export IS_PR_BUILD="True"
        else
          export IS_PR_BUILD="False"
        fi
        .scripts/run_docker_build.sh
    displayName: Run docker build
    env:
      BINSTAR_TOKEN: $(BINSTAR_TOKEN)
      FEEDSTOCK_TOKEN: $(FEEDSTOCK_TOKEN)
      STAGING_BINSTAR_TOKEN: $(STAGING_BINSTAR_TOKEN)<|MERGE_RESOLUTION|>--- conflicted
+++ resolved
@@ -8,77 +8,8 @@
     vmImage: ubuntu-latest
   strategy:
     matrix:
-<<<<<<< HEAD
-      linux_64_cuda_compiler_version10.0python3.10.____cpython:
-        CONFIG: linux_64_cuda_compiler_version10.0python3.10.____cpython
-        UPLOAD_PACKAGES: 'True'
-        DOCKER_IMAGE: quay.io/condaforge/linux-anvil-cuda:10.0
-      linux_64_cuda_compiler_version10.0python3.7.____cpython:
-        CONFIG: linux_64_cuda_compiler_version10.0python3.7.____cpython
-        UPLOAD_PACKAGES: 'True'
-        DOCKER_IMAGE: quay.io/condaforge/linux-anvil-cuda:10.0
-      linux_64_cuda_compiler_version10.0python3.8.____cpython:
-        CONFIG: linux_64_cuda_compiler_version10.0python3.8.____cpython
-        UPLOAD_PACKAGES: 'True'
-        DOCKER_IMAGE: quay.io/condaforge/linux-anvil-cuda:10.0
-      linux_64_cuda_compiler_version10.0python3.9.____cpython:
-        CONFIG: linux_64_cuda_compiler_version10.0python3.9.____cpython
-        UPLOAD_PACKAGES: 'True'
-        DOCKER_IMAGE: quay.io/condaforge/linux-anvil-cuda:10.0
-      linux_64_cuda_compiler_version10.1python3.10.____cpython:
-        CONFIG: linux_64_cuda_compiler_version10.1python3.10.____cpython
-        UPLOAD_PACKAGES: 'True'
-        DOCKER_IMAGE: quay.io/condaforge/linux-anvil-cuda:10.1
-      linux_64_cuda_compiler_version10.1python3.7.____cpython:
-        CONFIG: linux_64_cuda_compiler_version10.1python3.7.____cpython
-        UPLOAD_PACKAGES: 'True'
-        DOCKER_IMAGE: quay.io/condaforge/linux-anvil-cuda:10.1
-      linux_64_cuda_compiler_version10.1python3.8.____cpython:
-        CONFIG: linux_64_cuda_compiler_version10.1python3.8.____cpython
-        UPLOAD_PACKAGES: 'True'
-        DOCKER_IMAGE: quay.io/condaforge/linux-anvil-cuda:10.1
-      linux_64_cuda_compiler_version10.1python3.9.____cpython:
-        CONFIG: linux_64_cuda_compiler_version10.1python3.9.____cpython
-        UPLOAD_PACKAGES: 'True'
-        DOCKER_IMAGE: quay.io/condaforge/linux-anvil-cuda:10.1
-      linux_64_cuda_compiler_version10.2python3.10.____cpython:
-        CONFIG: linux_64_cuda_compiler_version10.2python3.10.____cpython
-        UPLOAD_PACKAGES: 'True'
-        DOCKER_IMAGE: quay.io/condaforge/linux-anvil-cuda:10.2
-      linux_64_cuda_compiler_version10.2python3.7.____cpython:
-        CONFIG: linux_64_cuda_compiler_version10.2python3.7.____cpython
-        UPLOAD_PACKAGES: 'True'
-        DOCKER_IMAGE: quay.io/condaforge/linux-anvil-cuda:10.2
-      linux_64_cuda_compiler_version10.2python3.8.____cpython:
-        CONFIG: linux_64_cuda_compiler_version10.2python3.8.____cpython
-        UPLOAD_PACKAGES: 'True'
-        DOCKER_IMAGE: quay.io/condaforge/linux-anvil-cuda:10.2
-      linux_64_cuda_compiler_version10.2python3.9.____cpython:
-        CONFIG: linux_64_cuda_compiler_version10.2python3.9.____cpython
-        UPLOAD_PACKAGES: 'True'
-        DOCKER_IMAGE: quay.io/condaforge/linux-anvil-cuda:10.2
-      linux_64_cuda_compiler_version11.0python3.10.____cpython:
-        CONFIG: linux_64_cuda_compiler_version11.0python3.10.____cpython
-        UPLOAD_PACKAGES: 'True'
-        DOCKER_IMAGE: quay.io/condaforge/linux-anvil-cuda:11.0
-      linux_64_cuda_compiler_version11.0python3.7.____cpython:
-        CONFIG: linux_64_cuda_compiler_version11.0python3.7.____cpython
-        UPLOAD_PACKAGES: 'True'
-        DOCKER_IMAGE: quay.io/condaforge/linux-anvil-cuda:11.0
-      linux_64_cuda_compiler_version11.0python3.8.____cpython:
-        CONFIG: linux_64_cuda_compiler_version11.0python3.8.____cpython
-        UPLOAD_PACKAGES: 'True'
-        DOCKER_IMAGE: quay.io/condaforge/linux-anvil-cuda:11.0
-      linux_64_cuda_compiler_version11.0python3.9.____cpython:
-        CONFIG: linux_64_cuda_compiler_version11.0python3.9.____cpython
-        UPLOAD_PACKAGES: 'True'
-        DOCKER_IMAGE: quay.io/condaforge/linux-anvil-cuda:11.0
-      linux_64_cuda_compiler_version11.1python3.10.____cpython:
-        CONFIG: linux_64_cuda_compiler_version11.1python3.10.____cpython
-=======
       linux_64_c_compiler_version10cuda_compiler_version11.1python3.10.____cpython:
         CONFIG: linux_64_c_compiler_version10cuda_compiler_version11.1python3.10.____cpython
->>>>>>> 9fa56f93
         UPLOAD_PACKAGES: 'True'
         DOCKER_IMAGE: quay.io/condaforge/linux-anvil-cuda:11.1
       linux_64_c_compiler_version10cuda_compiler_version11.1python3.7.____cpython:
@@ -109,40 +40,6 @@
         CONFIG: linux_64_c_compiler_version10cuda_compiler_version11.2python3.9.____cpython
         UPLOAD_PACKAGES: 'True'
         DOCKER_IMAGE: quay.io/condaforge/linux-anvil-cuda:11.2
-<<<<<<< HEAD
-      linux_64_cuda_compiler_version9.2python3.10.____cpython:
-        CONFIG: linux_64_cuda_compiler_version9.2python3.10.____cpython
-        UPLOAD_PACKAGES: 'True'
-        DOCKER_IMAGE: quay.io/condaforge/linux-anvil-cuda:9.2
-      linux_64_cuda_compiler_version9.2python3.7.____cpython:
-        CONFIG: linux_64_cuda_compiler_version9.2python3.7.____cpython
-        UPLOAD_PACKAGES: 'True'
-        DOCKER_IMAGE: quay.io/condaforge/linux-anvil-cuda:9.2
-      linux_64_cuda_compiler_version9.2python3.8.____cpython:
-        CONFIG: linux_64_cuda_compiler_version9.2python3.8.____cpython
-        UPLOAD_PACKAGES: 'True'
-        DOCKER_IMAGE: quay.io/condaforge/linux-anvil-cuda:9.2
-      linux_64_cuda_compiler_version9.2python3.9.____cpython:
-        CONFIG: linux_64_cuda_compiler_version9.2python3.9.____cpython
-        UPLOAD_PACKAGES: 'True'
-        DOCKER_IMAGE: quay.io/condaforge/linux-anvil-cuda:9.2
-      linux_64_cuda_compiler_versionNonepython3.10.____cpython:
-        CONFIG: linux_64_cuda_compiler_versionNonepython3.10.____cpython
-        UPLOAD_PACKAGES: 'True'
-        DOCKER_IMAGE: quay.io/condaforge/linux-anvil-cos7-x86_64
-      linux_64_cuda_compiler_versionNonepython3.7.____cpython:
-        CONFIG: linux_64_cuda_compiler_versionNonepython3.7.____cpython
-        UPLOAD_PACKAGES: 'True'
-        DOCKER_IMAGE: quay.io/condaforge/linux-anvil-cos7-x86_64
-      linux_64_cuda_compiler_versionNonepython3.8.____cpython:
-        CONFIG: linux_64_cuda_compiler_versionNonepython3.8.____cpython
-        UPLOAD_PACKAGES: 'True'
-        DOCKER_IMAGE: quay.io/condaforge/linux-anvil-cos7-x86_64
-      linux_64_cuda_compiler_versionNonepython3.9.____cpython:
-        CONFIG: linux_64_cuda_compiler_versionNonepython3.9.____cpython
-        UPLOAD_PACKAGES: 'True'
-        DOCKER_IMAGE: quay.io/condaforge/linux-anvil-cos7-x86_64
-=======
       linux_64_c_compiler_version10cuda_compiler_versionNonepython3.10.____cpython:
         CONFIG: linux_64_c_compiler_version10cuda_compiler_versionNonepython3.10.____cpython
         UPLOAD_PACKAGES: 'True'
@@ -191,7 +88,6 @@
         CONFIG: linux_64_c_compiler_version9cuda_compiler_version11.0python3.9.____cpython
         UPLOAD_PACKAGES: 'True'
         DOCKER_IMAGE: quay.io/condaforge/linux-anvil-cuda:11.0
->>>>>>> 9fa56f93
       linux_aarch64_python3.10.____cpython:
         CONFIG: linux_aarch64_python3.10.____cpython
         UPLOAD_PACKAGES: 'True'
@@ -224,11 +120,7 @@
         CONFIG: linux_ppc64le_python3.9.____cpython
         UPLOAD_PACKAGES: 'True'
         DOCKER_IMAGE: quay.io/condaforge/linux-anvil-cos7-x86_64
-<<<<<<< HEAD
-    maxParallel: 27
-=======
     maxParallel: 25
->>>>>>> 9fa56f93
   timeoutInMinutes: 360
 
   steps:
