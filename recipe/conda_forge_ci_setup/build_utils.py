--- conflicted
+++ resolved
@@ -26,7 +26,7 @@
     }
 }
 
-cf_conda_build_defaults = {"pkg_format": "2", "zstd_compression_level": 16}
+cf_conda_build_defaults = {"pkg_format": "2", "zstd_compression_level": 19}
 
 
 arg_feedstock_root = click.argument(
@@ -115,7 +115,6 @@
     if os.path.exists(os.path.join(feedstock_root, "conda-forge.yml")):
         with open(os.path.join(feedstock_root, "conda-forge.yml")) as f:
             repo_config = safe_load(f)
-<<<<<<< HEAD
 
         conda_build_config_vars = repo_config.get("conda_build", {})
         for k, v in cf_conda_build_defaults.items():
@@ -124,22 +123,6 @@
 
         for k, v in conda_build_config_vars.items():
             if v is not None:
-=======
-        pkg_format = repo_config.get("conda_build", {}).get("pkg_format", "2")
-        if pkg_format is not None:
-            call([
-                "conda", "config", "--env", "--set",
-                "conda_build.pkg_format", str(pkg_format)
-            ])
-
-            # set compression level for v2 format
-            zlev = repo_config.get(
-                "conda_build", {}
-            ).get(
-                "zstd_compression_level", 19
-            )
-            if zlev is not None and str(pkg_format) == "2":
->>>>>>> d1436f4f
                 call([
                     "conda", "config", "--env", "--set",
                     f"conda_build.{k}", str(v)
