--- conflicted
+++ resolved
@@ -1,9 +1,5 @@
 {% set name = "conda-forge-ci-setup" %}
-<<<<<<< HEAD
-{% set version = "4.4.5" %}
-=======
-{% set version = "4.3.6" %}
->>>>>>> 0664a0c5
+{% set version = "4.5.6" %}
 {% set build = 0 %}
 {% set cuda_compiler_version = cuda_compiler_version or "None" %}
 {% if cuda_compiler_version == "None" %}
