{% set name = "conda-forge-ci-setup" %}
<<<<<<< HEAD
{% set version = "3.5.1" %}
=======
{% set version = "3.5.2" %}
>>>>>>> 0c6393a2

package:
  name: {{ name|lower }}
  version: {{ version }}

source:
  path: .

build:
  number: 0
  script:
    - cp {{ os.environ["FEEDSTOCK_ROOT"] }}/LICENSE.txt ${RECIPE_DIR}/LICENSE.txt            # [linux]
    - cp ${RECIPE_DIR}/../LICENSE.txt ${RECIPE_DIR}/LICENSE.txt                              # [osx]
    - COPY "%RECIPE_DIR%\\..\\LICENSE.txt" "%RECIPE_DIR%\\LICENSE.txt"                       # [win]
    - if not exist "%LIBRARY_BIN%" mkdir "%LIBRARY_BIN%"                                                                 # [win]
    - mkdir -p "${PREFIX}/bin"                                                                                           # [unix]
    - COPY "%RECIPE_DIR%\\run_conda_forge_build_setup_win.bat" "%SCRIPTS%\\run_conda_forge_build_setup.bat"              # [win]
    - cp "${RECIPE_DIR}/run_conda_forge_build_setup_osx" "${PREFIX}/bin/run_conda_forge_build_setup"                     # [osx]
    - cp "${RECIPE_DIR}/run_conda_forge_build_setup_linux" "${PREFIX}/bin/run_conda_forge_build_setup"                   # [linux]
    - cp "${RECIPE_DIR}/download_osx_sdk.sh" "${PREFIX}/bin/download_osx_sdk.sh"                                         # [unix]
    - cp "${RECIPE_DIR}/cross_compile_support.sh" "${PREFIX}/bin/cross_compile_support.sh"                               # [unix]
    - COPY "%RECIPE_DIR%\\install_cuda.bat" "%SCRIPTS%\\install_cuda.bat"                                                # [win]
    - cd "%RECIPE_DIR%"   # [win]
    - cd "${RECIPE_DIR}"  # [unix]
    - "{{ PYTHON }} -m pip install . --no-deps --ignore-installed --no-cache-dir -vvv"
    - echo "${RECIPE_DIR}"
  entry_points:
    - ff_ci_pr_build = conda_forge_ci_setup.ff_ci_pr_build:main
    - upload_or_check_non_existence = conda_forge_ci_setup.upload_or_check_non_existence:main
    - setup_conda_rc = conda_forge_ci_setup.build_utils:setup_conda_rc
    - upload_package = conda_forge_ci_setup.build_utils:upload_package
    - mangle_compiler = conda_forge_ci_setup.build_utils:mangle_compiler
    - make_build_number = conda_forge_ci_setup.build_utils:make_build_number
    - mangle_homebrew = conda_forge_ci_setup.mangle_homebrew:main
    - validate_recipe_outputs = conda_forge_ci_setup.feedstock_outputs:main
  skip: True  # [py2k]

requirements:
  build:
    - python                              # [build_platform != target_platform]
    - cross-python_{{ target_platform }}  # [build_platform != target_platform]
  host:
    - python
    - pip
  run:
    - python
    - conda >=4.3
    - conda-env
    - click
    - jinja2
    - anaconda-client
    - conda-build 3.*
    - vs2008_express_vc_python_patch  # [win]
    - shyaml
    - jq  # [unix]
    - requests
    - ruamel_yaml
    - pip
    - pyyaml
    - m2-git  # [win]
    - git     # [unix]

test:
  # ensure that all variants of cuda_compiler_version are tested
  requires:                                    # [(linux or win) and cuda_compiler_version not in (undefined, "None")]
    - cudatoolkit {{ cuda_compiler_version }}  # [(linux or win) and cuda_compiler_version not in (undefined, "None")]
  commands:
    - if not exist "%PREFIX%\\Scripts\\run_conda_forge_build_setup.bat" exit 1    # [win]
    - test -f "${PREFIX}/bin/run_conda_forge_build_setup"                         # [unix]
    - ff_ci_pr_build --help
    - upload_or_check_non_existence --help
    - setup_conda_rc --help
    - upload_package --help
    - make_build_number --help
    - mangle_homebrew --help
    - validate_recipe_outputs --help


about:
  home: https://github.com/conda-forge/conda-forge-build-setup-feedstock
  summary: A package installed by conda-forge each time a build is run on CI. This package has side-effects to your conda config.
  license: BSD-3-Clause
  license_file: LICENSE.txt

extra:
  recipe-maintainers:
    - conda-forge/core<|MERGE_RESOLUTION|>--- conflicted
+++ resolved
@@ -1,9 +1,5 @@
 {% set name = "conda-forge-ci-setup" %}
-<<<<<<< HEAD
-{% set version = "3.5.1" %}
-=======
-{% set version = "3.5.2" %}
->>>>>>> 0c6393a2
+{% set version = "3.5.3" %}
 
 package:
   name: {{ name|lower }}
