{% set name = "conda-forge-ci-setup" %}
<<<<<<< HEAD
{% set version = "3.9.5" %}
=======
{% set version = "3.11.1" %}
>>>>>>> 4da53d78

package:
  name: {{ name|lower }}
  version: {{ version }}

source:
  path: .

build:
  number: 0
  script:
    - cp {{ os.environ["FEEDSTOCK_ROOT"] }}/LICENSE.txt ${RECIPE_DIR}/LICENSE.txt            # [linux]
    - cp ${RECIPE_DIR}/../LICENSE.txt ${RECIPE_DIR}/LICENSE.txt                              # [osx]
    - COPY "%RECIPE_DIR%\\..\\LICENSE.txt" "%RECIPE_DIR%\\LICENSE.txt"                       # [win]
    - if not exist "%LIBRARY_BIN%" mkdir "%LIBRARY_BIN%"                                                                 # [win]
    - mkdir -p "${PREFIX}/bin"                                                                                           # [unix]
    - COPY "%RECIPE_DIR%\\run_conda_forge_build_setup_win.bat" "%SCRIPTS%\\run_conda_forge_build_setup.bat"              # [win]
    - COPY "%RECIPE_DIR%\\SetPageFileSize.ps1" "%SCRIPTS%\\SetPageFileSize.ps1"                                          # [win]
    - cp "${RECIPE_DIR}/run_conda_forge_build_setup_osx" "${PREFIX}/bin/run_conda_forge_build_setup"                     # [osx]
    - cp "${RECIPE_DIR}/run_conda_forge_build_setup_linux" "${PREFIX}/bin/run_conda_forge_build_setup"                   # [linux]
    - cp "${RECIPE_DIR}/download_osx_sdk.sh" "${PREFIX}/bin/download_osx_sdk.sh"                                         # [unix]
    - cp "${RECIPE_DIR}/cross_compile_support.sh" "${PREFIX}/bin/cross_compile_support.sh"                               # [unix]
    - COPY "%RECIPE_DIR%\\install_cuda.bat" "%SCRIPTS%\\install_cuda.bat"                                                # [win]
    - cd "%RECIPE_DIR%"   # [win]
    - cd "${RECIPE_DIR}"  # [unix]
    - "{{ PYTHON }} -m pip install . --no-deps --ignore-installed --no-cache-dir -vvv"
    - echo "${RECIPE_DIR}"
  entry_points:
    - ff_ci_pr_build = conda_forge_ci_setup.ff_ci_pr_build:main
    - upload_or_check_non_existence = conda_forge_ci_setup.upload_or_check_non_existence:main
    - setup_conda_rc = conda_forge_ci_setup.build_utils:setup_conda_rc
    - upload_package = conda_forge_ci_setup.build_utils:upload_package
    - mangle_compiler = conda_forge_ci_setup.build_utils:mangle_compiler
    - make_build_number = conda_forge_ci_setup.build_utils:make_build_number
    - mangle_homebrew = conda_forge_ci_setup.mangle_homebrew:main
    - validate_recipe_outputs = conda_forge_ci_setup.feedstock_outputs:main
  skip: True  # [py2k]

requirements:
  build:
    - python                              # [build_platform != target_platform]
    - cross-python_{{ target_platform }}  # [build_platform != target_platform]
  host:
    - python
    - pip
  run:
    - python
    - conda >=4.3
    - conda-env
    - click
    - jinja2
    - anaconda-client
    - conda-build 3.*
    - vs2008_express_vc_python_patch  # [win]
    - shyaml
    - jq  # [unix]
    - requests
    - ruamel_yaml
    - pip
    - pyyaml
    - m2-git  # [win]
    - git     # [unix]
    # New ones don't work at the moment. See https://github.com/tpoechtrager/cctools-port/pull/105#issuecomment-908459824
    - cctools 949.*  # [osx]

test:
  # ensure that all variants of cuda_compiler_version are tested
  requires:                                    # [(linux or win) and cuda_compiler_version not in (undefined, "None")]
    - cudatoolkit {{ cuda_compiler_version }}  # [(linux or win) and cuda_compiler_version not in (undefined, "None")]
  commands:
    - if not exist "%PREFIX%\\Scripts\\run_conda_forge_build_setup.bat" exit 1    # [win]
    - test -f "${PREFIX}/bin/run_conda_forge_build_setup"                         # [unix]
    - ff_ci_pr_build --help
    - upload_or_check_non_existence --help
    - setup_conda_rc --help
    - upload_package --help
    - make_build_number --help
    - mangle_homebrew --help
    - validate_recipe_outputs --help


about:
  home: https://github.com/conda-forge/conda-forge-build-setup-feedstock
  summary: A package installed by conda-forge each time a build is run on CI. This package has side-effects to your conda config.
  license: BSD-3-Clause
  license_file: LICENSE.txt

extra:
  recipe-maintainers:
    - conda-forge/core<|MERGE_RESOLUTION|>--- conflicted
+++ resolved
@@ -1,9 +1,5 @@
 {% set name = "conda-forge-ci-setup" %}
-<<<<<<< HEAD
-{% set version = "3.9.5" %}
-=======
-{% set version = "3.11.1" %}
->>>>>>> 4da53d78
+{% set version = "3.11.2" %}
 
 package:
   name: {{ name|lower }}
