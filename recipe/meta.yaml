{% set name = "conda-forge-ci-setup" %}
<<<<<<< HEAD
{% set version = "3.18.2" %}
=======
{% set version = "3.18.3" %}
{% set build = 0 %}
{% set cuda_compiler_version = cuda_compiler_version or "None" %}
{% if cuda_compiler_version == "None" %}
# prioritize non-CUDA variant via build number
{% set build = build + 100 %}
{% endif %}
>>>>>>> 9fa56f93

package:
  name: {{ name|lower }}
  version: {{ version }}

source:
  path: .

build:
  number: {{ build }}
  script:
    - cp {{ os.environ["FEEDSTOCK_ROOT"] }}/LICENSE.txt ${RECIPE_DIR}/LICENSE.txt            # [linux]
    - cp ${RECIPE_DIR}/../LICENSE.txt ${RECIPE_DIR}/LICENSE.txt                              # [osx]
    - COPY "%RECIPE_DIR%\\..\\LICENSE.txt" "%RECIPE_DIR%\\LICENSE.txt"                       # [win]
    - if not exist "%LIBRARY_BIN%" mkdir "%LIBRARY_BIN%"                                                                 # [win]
    - mkdir -p "${PREFIX}/bin"                                                                                           # [unix]
    - COPY "%RECIPE_DIR%\\run_conda_forge_build_setup_win.bat" "%SCRIPTS%\\run_conda_forge_build_setup.bat"              # [win]
    - COPY "%RECIPE_DIR%\\SetPageFileSize.ps1" "%SCRIPTS%\\SetPageFileSize.ps1"                                          # [win]
    - cp "${RECIPE_DIR}/run_conda_forge_build_setup_osx" "${PREFIX}/bin/run_conda_forge_build_setup"                     # [osx]
    - cp "${RECIPE_DIR}/run_conda_forge_build_setup_linux" "${PREFIX}/bin/run_conda_forge_build_setup"                   # [linux]
    - cp "${RECIPE_DIR}/download_osx_sdk.sh" "${PREFIX}/bin/download_osx_sdk.sh"                                         # [unix]
    - cp "${RECIPE_DIR}/cross_compile_support.sh" "${PREFIX}/bin/cross_compile_support.sh"                               # [unix]
    - COPY "%RECIPE_DIR%\\install_cuda.bat" "%SCRIPTS%\\install_cuda.bat"                                                # [win]
    - cd "%RECIPE_DIR%"   # [win]
    - cd "${RECIPE_DIR}"  # [unix]
    - "{{ PYTHON }} -m pip install . --no-deps --ignore-installed --no-cache-dir -vvv"
    - echo "${RECIPE_DIR}"
  entry_points:
    - ff_ci_pr_build = conda_forge_ci_setup.ff_ci_pr_build:main
    - upload_or_check_non_existence = conda_forge_ci_setup.upload_or_check_non_existence:main
    - setup_conda_rc = conda_forge_ci_setup.build_utils:setup_conda_rc
    - upload_package = conda_forge_ci_setup.build_utils:upload_package
    - mangle_compiler = conda_forge_ci_setup.build_utils:mangle_compiler
    - make_build_number = conda_forge_ci_setup.build_utils:make_build_number
    - mangle_homebrew = conda_forge_ci_setup.mangle_homebrew:main
    - validate_recipe_outputs = conda_forge_ci_setup.feedstock_outputs:main
  skip: True  # [py2k]
  ignore_run_exports_from:
    - {{ compiler('cuda') }}              # [cuda_compiler_version != "None"]
    - {{ compiler('c') }}                 # [cuda_compiler_version != "None"]

requirements:
  build:
     # ensure that all variants of cuda_compiler_version are tested
    - {{ compiler('cuda') }}              # [cuda_compiler_version != "None"]
    - {{ compiler('c') }}                 # [cuda_compiler_version != "None"]
    - python                              # [build_platform != target_platform]
    - cross-python_{{ target_platform }}  # [build_platform != target_platform]
  host:
    - python
    - pip
  run:
    - python
    - conda >=4.3
    - conda-env
    - click
    - jinja2
    - anaconda-client
    - conda-build 3.*
    - vs2008_express_vc_python_patch  # [win]
    - shyaml
    - jq  # [unix]
    - requests
    - ruamel_yaml
    - pip
    - pyyaml
    - m2-git  # [win]
    - git     # [unix]
    # New ones don't work at the moment. See https://github.com/tpoechtrager/cctools-port/pull/105#issuecomment-908459824
    - cctools 949.*  # [osx]
  run_constrained:
    - boa >=0.8,<0.9

test:
  commands:
    - if not exist "%PREFIX%\\Scripts\\run_conda_forge_build_setup.bat" exit 1    # [win]
    - test -f "${PREFIX}/bin/run_conda_forge_build_setup"                         # [unix]
    - ff_ci_pr_build --help
    - upload_or_check_non_existence --help
    - setup_conda_rc --help
    - upload_package --help
    - make_build_number --help
    - mangle_homebrew --help
    - validate_recipe_outputs --help


about:
  home: https://github.com/conda-forge/conda-forge-build-setup-feedstock
  summary: A package installed by conda-forge each time a build is run on CI. This package has side-effects to your conda config.
  license: BSD-3-Clause
  license_file: LICENSE.txt

extra:
  recipe-maintainers:
    - conda-forge/core<|MERGE_RESOLUTION|>--- conflicted
+++ resolved
@@ -1,15 +1,11 @@
 {% set name = "conda-forge-ci-setup" %}
-<<<<<<< HEAD
-{% set version = "3.18.2" %}
-=======
-{% set version = "3.18.3" %}
+{% set version = "3.18.4" %}
 {% set build = 0 %}
 {% set cuda_compiler_version = cuda_compiler_version or "None" %}
 {% if cuda_compiler_version == "None" %}
 # prioritize non-CUDA variant via build number
 {% set build = build + 100 %}
 {% endif %}
->>>>>>> 9fa56f93
 
 package:
   name: {{ name|lower }}
