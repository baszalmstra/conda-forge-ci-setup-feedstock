{% set name = "conda-forge-ci-setup" %}
<<<<<<< HEAD
{% set version = "2.7.0" %}
=======
{% set version = "2.7.1" %}
>>>>>>> 8806cf5d

package:
  name: {{ name|lower }}
  version: {{ version }}

source:
  git_url: {{ environ.get('FEEDSTOCK_ROOT', '..') }}

build:
  number: 0
  script:
    - if not exist "%LIBRARY_BIN%" mkdir "%LIBRARY_BIN%"                                                                 # [win]
    - mkdir -p "${PREFIX}/bin"                                                                                           # [unix]
    - COPY "%RECIPE_DIR%\\run_conda_forge_build_setup_win.bat" "%SCRIPTS%\\run_conda_forge_build_setup.bat"              # [win]
    - cp "${RECIPE_DIR}/run_conda_forge_build_setup_osx" "${PREFIX}/bin/run_conda_forge_build_setup"                     # [osx]
    - cp "${RECIPE_DIR}/run_conda_forge_build_setup_linux" "${PREFIX}/bin/run_conda_forge_build_setup"                   # [linux]
    - cd "%RECIPE_DIR%"   # [win]
    - cd "${RECIPE_DIR}"  # [unix]
    - "{{ PYTHON }} -m pip install . --no-deps --ignore-installed --no-cache-dir -vvv"
    - echo "${RECIPE_DIR}"
  entry_points:
    - ff_ci_pr_build = conda_forge_ci_setup.ff_ci_pr_build:main
    - upload_or_check_non_existence = conda_forge_ci_setup.upload_or_check_non_existence:main
    - setup_conda_rc = conda_forge_ci_setup.build_utils:setup_conda_rc
    - upload_package = conda_forge_ci_setup.build_utils:upload_package
    - mangle_compiler = conda_forge_ci_setup.build_utils:mangle_compiler
    - make_build_number = conda_forge_ci_setup.build_utils:make_build_number
  skip: True  # [py2k]

requirements:
  host:
    - python
    - pip
  run:
    - python
    - conda >=4.3
    - conda-env
    - click
    - jinja2
    - anaconda-client
    - conda-build 3.*
    - vs2008_express_vc_python_patch  # [win]
    - shyaml  # [osx]
    - jq      # [osx]

test:
  commands:
    - if not exist "%PREFIX%\\Scripts\\run_conda_forge_build_setup.bat" exit 1    # [win]
    - test -f "${PREFIX}/bin/run_conda_forge_build_setup"                         # [unix]
    - ff_ci_pr_build --help
    - upload_or_check_non_existence --help
    - setup_conda_rc --help
    - upload_package --help
    - make_build_number --help


about:
  home: https://github.com/conda-forge/conda-forge-build-setup-feedstock
  summary: A package installed by conda-forge each time a build is run on CI. This package has side-effects to your conda config.
  license: BSD-3-Clause
  license_file: LICENSE.txt

extra:
  recipe-maintainers:
    - isuruf
    - jakirkham
    - jjhelmus
    - msarahan
    - mwcraig
    - ocefpaf
    - patricksnape
    - pelson
    - scopatz
    - mariusvniekerk
    - CJ-Wright<|MERGE_RESOLUTION|>--- conflicted
+++ resolved
@@ -1,9 +1,5 @@
 {% set name = "conda-forge-ci-setup" %}
-<<<<<<< HEAD
-{% set version = "2.7.0" %}
-=======
-{% set version = "2.7.1" %}
->>>>>>> 8806cf5d
+{% set version = "2.8.0" %}
 
 package:
   name: {{ name|lower }}
