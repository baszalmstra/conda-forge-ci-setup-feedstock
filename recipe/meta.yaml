--- conflicted
+++ resolved
@@ -1,11 +1,6 @@
 {% set name = "conda-forge-ci-setup" %}
-<<<<<<< HEAD
-{% set version = "3.18.5" %}
-{% set build = 0 %}
-=======
 {% set version = "3.21.0" %}
 {% set build = 1 %}
->>>>>>> ace3a926
 {% set cuda_compiler_version = cuda_compiler_version or "None" %}
 {% if cuda_compiler_version == "None" %}
 # prioritize non-CUDA variant via build number
