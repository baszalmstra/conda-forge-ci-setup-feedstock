--- conflicted
+++ resolved
@@ -1,9 +1,5 @@
 {% set name = "conda-forge-ci-setup" %}
-<<<<<<< HEAD
-{% set version = "3.8.2" %}
-=======
-{% set version = "3.9.0" %}
->>>>>>> faab3486
+{% set version = "3.9.1" %}
 
 package:
   name: {{ name|lower }}
